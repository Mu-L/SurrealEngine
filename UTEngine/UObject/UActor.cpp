--- conflicted
+++ resolved
@@ -174,11 +174,8 @@
 		return true;
 
 	bDeleteMe() = true;
-<<<<<<< HEAD
-=======
 
 	//GotoState({}, {}); // What should happen to function calls after Destroy() has been called? Razor2 calls SetRoll afterwards!
->>>>>>> 6b998786
 	SetBase(nullptr, true);
 
 	ULevel* level = XLevel();
@@ -1283,19 +1280,8 @@
 	{
 		if (AnimSequence() == "Hit")
 		{
-<<<<<<< HEAD
-			// If AnimFrame is positive we are doing a normal animation. If it is negative we are doing a tween animation.
-			float fromAnimTime = AnimFrame();
-			if (fromAnimTime >= 0.0f)
-			{
-				// If AnimRate is positive we are animating at a fixed rate. If it is negative we animate based on velocity (using AnimRate as a speed scale factor)
-				float animRate = (AnimRate() >= 0) ? AnimRate() : std::max(AnimMinRate(), -AnimRate() * length(Velocity()));
-				if (Float::Equals(animRate, 0.0f))
-					break;
-=======
 			engine->LogMessage("Ticking Hit animation for " + Class->FriendlyName.ToString());
 		}
->>>>>>> 6b998786
 
 		// If AnimFrame is positive we are doing a normal animation. If it is negative we are doing a tween animation.
 		float fromAnimTime = AnimFrame();
@@ -1330,38 +1316,6 @@
 								break;
 							}
 						}
-<<<<<<< HEAD
-						if (foundEvent)
-							continue;
-					}
-				}
-
-				// Clamp elapsed time to the animation end. This differs for looping animations as they also have to take the last frame into account before looping.
-				float animEndTime = bAnimLoop() ? 1.0f : AnimLast();
-				if (toAnimTime < fromAnimTime)
-				{
-					// This can happen if FinishAnimation is called after a looping animation made it past the AnimLast point
-					toAnimTime = fromAnimTime;
-					animEndTime = fromAnimTime;
-					elapsed = 0.0f;
-				}
-				else if (toAnimTime >= animEndTime)
-				{
-					elapsed -= (animEndTime - fromAnimTime) / animRate;
-					toAnimTime = animEndTime;
-				}
-				else
-				{
-					elapsed = 0.0f;
-				}
-
-				if (Float::Equals(toAnimTime, animEndTime))
-				{
-					if (bAnimLoop())
-					{
-						AnimFrame() = 0.0f;
-=======
->>>>>>> 6b998786
 					}
 					if (foundEvent)
 						continue;
@@ -1384,16 +1338,8 @@
 			}
 			else
 			{
-<<<<<<< HEAD
-				float tweenRate = TweenRate();
-				if (Float::Equals(tweenRate, 0.0f))
-					break;
-
-				float toAnimTime = fromAnimTime + tweenRate * elapsed;
-=======
 				elapsed = 0.0f;
 			}
->>>>>>> 6b998786
 
 			if (toAnimTime == animEndTime)
 			{
@@ -1412,17 +1358,10 @@
 				AnimFrame() = toAnimTime;
 			}
 
-<<<<<<< HEAD
-				if (Float::Equals(toAnimTime, animEndTime) && Float::Equals(AnimRate(), 0.0f))
-				{
-					if (StateFrame && StateFrame->LatentState == LatentRunState::FinishAnim)
-						StateFrame->LatentState = LatentRunState::Continue;
-=======
 			if (fromAnimTime < animEndTime && toAnimTime >= animEndTime)
 			{
 				if (StateFrame && StateFrame->LatentState == LatentRunState::FinishAnim)
 					StateFrame->LatentState = LatentRunState::Continue;
->>>>>>> 6b998786
 
 				//engine->LogMessage("CallEvent(AnimEnd) for " + Class->FriendlyName.ToString() + "");
 				CallEvent(this, "AnimEnd");
