#pragma once

#include <cmath>
#include "Math/vec.h"

class UActor;

class LightEffect
{
public:
	void Run(UActor* light, int width, int height, const vec3* locations, vec3 base, vec3 normal, const float* shadowmap, float* result);

	static float VertexLight(UActor* light, const vec3& location, const vec3& normal);

	static float LightDistanceFalloff(float distsqr)
	{
<<<<<<< HEAD
		return (-logf(dist));
		//float v = std::sqrt(dist);
		//float v2 = v * v;
		//float v3 = v2 * v;
		//return (1.0f + 2.0f * v3 - 3.0f * v2) / (2 * dist); // To do: is this the correct falloff?
=======
#if 0
		return pow(1.0f - distsqr, 2.3f);
#else
		float v = std::sqrt(distsqr + (1.0f / 4096.0f));
		float v2 = v * v;
		float v3 = v2 * v;
		return (1.0f + 2.0f * v3 - 3.0f * v2) / v;
#endif
>>>>>>> 1bd8b87b
	}
};<|MERGE_RESOLUTION|>--- conflicted
+++ resolved
@@ -14,13 +14,6 @@
 
 	static float LightDistanceFalloff(float distsqr)
 	{
-<<<<<<< HEAD
-		return (-logf(dist));
-		//float v = std::sqrt(dist);
-		//float v2 = v * v;
-		//float v3 = v2 * v;
-		//return (1.0f + 2.0f * v3 - 3.0f * v2) / (2 * dist); // To do: is this the correct falloff?
-=======
 #if 0
 		return pow(1.0f - distsqr, 2.3f);
 #else
@@ -29,6 +22,5 @@
 		float v3 = v2 * v;
 		return (1.0f + 2.0f * v3 - 3.0f * v2) / v;
 #endif
->>>>>>> 1bd8b87b
 	}
 };