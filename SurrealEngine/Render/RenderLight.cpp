--- conflicted
+++ resolved
@@ -13,18 +13,14 @@
 
 	uint32_t ambientID = (((uint32_t)zoneActor->AmbientHue()) << 16) | (((uint32_t)zoneActor->AmbientSaturation()) << 8) | (uint32_t)zoneActor->AmbientBrightness();
 
-<<<<<<< HEAD
-	uint64_t cacheID = (uint64_t)&poly; //(((uint64_t)lightmapIndex) << 32) | (((uint64_t)ambientID) << 8) | 1;
-=======
 	uint64_t cacheID = (((uint64_t)model->LightMap[lightmapIndex].LMCacheID) << 32) | (((uint64_t)ambientID) << 8) | 1;
->>>>>>> e3a2b62f
 
 	auto level = engine->Level;
 	auto& lmtexture = Light.lmtextures[cacheID];
 	if (!lmtexture)
 	{
 		Coords mapCoords;
-		mapCoords.Origin = poly.Base - actor->PrePivot();
+		mapCoords.Origin = poly.Base;
 		mapCoords.XAxis = poly.TextureU;
 		mapCoords.YAxis = poly.TextureV;
 		mapCoords.ZAxis = poly.Normal;
