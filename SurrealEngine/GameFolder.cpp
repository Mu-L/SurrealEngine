
#include "Precomp.h"
#include "GameFolder.h"
#include "File.h"
#include "UTF16.h"
#include "CommandLine.h"
#include <filesystem>
#include "TinySHA1/TinySHA1.hpp"

GameLaunchInfo GameFolderSelection::GetLaunchInfo()
{
	std::vector<GameFolder> foundGames;

	for (const std::string& folder : commandline->GetItems())
	{
		GameFolder game = ExamineFolder(folder);
		if (!game.name.empty())
			foundGames.push_back(game);
	}

	if (foundGames.empty())
	{
		// Check if we're within an UE1-game System folder.
		auto p = std::filesystem::current_path();
		if (p.filename().string() == "System")
		{
			GameFolder game = ExamineFolder(p.parent_path().string());
			if (!game.name.empty())
				foundGames.push_back(game);
		}
	}

	if (foundGames.empty())
	{
		for (const std::string& folder : FindGameFolders())
		{
			GameFolder game = ExamineFolder(folder);
			if (!game.name.empty())
				foundGames.push_back(game);
		}
	}
	
	if (foundGames.empty())
	{
		// If we STILL didn't find anything, then there is nothing else we can do
		throw std::runtime_error("Unable to find a game folder");
	}

	// To do: present some UI here instead of grabbing the first game we found

	GameLaunchInfo info = foundGames.front().launchInfo;

	info.engineVersion = commandline->GetArgInt("-e", "--engineversion", info.engineVersion);
	info.gameName = commandline->GetArg("-g", "--game", info.gameName);
	info.noEntryMap = commandline->HasArg("-n", "--noentrymap") || info.noEntryMap;
	info.url = commandline->GetArg("-u", "--url", info.url);

	return info;
}

GameFolder GameFolderSelection::ExamineFolder(const std::string& path)
{
	GameFolder folder;

	if (path.empty())
		return folder;
	
	std::string path_with_system = FilePath::combine(path, "System");

	for (auto& executable_name : knownUE1ExecutableNames)
	{
		std::string executable_path = FilePath::combine(path_with_system, executable_name);

		if (File::try_open_existing(executable_path))
		{
			// Such executable exists, let's try to take SHA1Sum of it
			auto bytes = File::read_all_bytes(executable_path);

			sha1::SHA1 s;
			s.processBytes(bytes.data(), bytes.size());
			uint32_t digest[5];
			s.getDigest(digest);

			char temp[41];
			snprintf(temp, 41, "%08x%08x%08x%08x%08x", digest[0], digest[1], digest[2], digest[3], digest[4]);

			std::string sha1sum(temp);

			// Now check whether there is a match within the database or not
			auto it = SHA1Database.find(sha1sum);

			if (it != SHA1Database.end())
			{
				folder.launchInfo.folder = path;
				folder.launchInfo.gameName = FilePath::remove_extension(executable_name);

				switch (it->second)
				{
					case KnownUE1Games::UNREALGOLD_226:
					{
						folder.name = "Unreal";
						folder.launchInfo.engineVersion = 226;
<<<<<<< HEAD
						folder.launchInfo.engineSubVersion = 2;
						folder.launchInfo.gameName = "Unreal";
=======
						folder.launchInfo.engineSubVersion = 0;
>>>>>>> 664bdd50
					}
					break;
					case KnownUE1Games::UNREALGOLD_227i:
					{
						folder.name = "Unreal";
						folder.launchInfo.engineVersion = 227;
						folder.launchInfo.engineSubVersion = 9;
					}
					break;
					case KnownUE1Games::UNREALGOLD_227j:
					{
						folder.name = "Unreal";
						folder.launchInfo.engineVersion = 227;
						folder.launchInfo.engineSubVersion = 10;
					}
					break;
					case KnownUE1Games::UT99_436:
					{
						folder.name = "Unreal Tournament";
						folder.launchInfo.engineVersion = 436;
						folder.launchInfo.engineSubVersion = 0;
					}
					break;
					case KnownUE1Games::UT99_451:
					{
						folder.name = "Unreal Tournament";
						folder.launchInfo.engineVersion = 451;
						folder.launchInfo.engineSubVersion = 0;
					}
					break;
					case KnownUE1Games::UT99_469b:
<<<<<<< HEAD
						folder.launchInfo.engineSubVersion = 2;
					case KnownUE1Games::UT99_469c:
						folder.launchInfo.engineSubVersion = 3;
=======
					{
						folder.name = "Unreal Tournament";
						folder.launchInfo.engineVersion = 469;
						folder.launchInfo.engineSubVersion = 1;
					}
					break;
					case KnownUE1Games::UT99_469c:
					{
						folder.name = "Unreal Tournament";
						folder.launchInfo.engineVersion = 469;
						folder.launchInfo.engineSubVersion = 2;
					}
					break;
>>>>>>> 664bdd50
					case KnownUE1Games::UT99_469d:
					{
						folder.name = "Unreal Tournament";
						folder.launchInfo.engineVersion = 469;
<<<<<<< HEAD
						folder.launchInfo.engineSubVersion = 4;
						folder.launchInfo.gameName = "UnrealTournament";
=======
						folder.launchInfo.engineSubVersion = 3;
>>>>>>> 664bdd50
					}
					break;
					case KnownUE1Games::DEUS_EX_1112fm:
					{
						folder.name = "Deus Ex";
						folder.launchInfo.engineVersion = 1112;
						folder.launchInfo.engineSubVersion = 0;
						folder.launchInfo.noEntryMap = true;
					}
					break;
					case KnownUE1Games::KLINGON_219:
					{
						folder.name = "Klingon Honor Guard";
						folder.launchInfo.engineVersion = 219;
						folder.launchInfo.engineSubVersion = 0;
					}
					break;
				}

				// Return the folder with the detected game
				return folder;
			}
		}
	}

	// Return the empty folder if nothing could be found
	return folder;
}

#ifdef WIN32

static std::string FindEpicRegisteredGame(const std::string& keyname)
{
	std::vector<wchar_t> buffer(1024);
	HKEY regkey = 0;
	if (RegOpenKeyEx(HKEY_CURRENT_USER, to_utf16("SOFTWARE\\Unreal Technology\\Installed Apps\\" + keyname).c_str(), 0, KEY_READ, &regkey) == ERROR_SUCCESS)
	{
		DWORD type = 0;
		DWORD size = (DWORD)(buffer.size() * sizeof(wchar_t));
		LSTATUS result = RegQueryValueEx(regkey, L"Folder", 0, &type, (LPBYTE)buffer.data(), &size);
		RegCloseKey(regkey);
		if (result == ERROR_SUCCESS && type == REG_SZ)
		{
			buffer.back() = 0;
			return from_utf16(buffer.data());
		}
	}
	if (RegOpenKeyEx(HKEY_LOCAL_MACHINE, to_utf16("SOFTWARE\\WOW6432Node\\Unreal Technology\\Installed Apps\\" + keyname).c_str(), 0, KEY_READ, &regkey) == ERROR_SUCCESS)
	{
		DWORD type = 0;
		DWORD size = (DWORD)(buffer.size() * sizeof(wchar_t));
		LSTATUS result = RegQueryValueEx(regkey, L"Folder", 0, &type, (LPBYTE)buffer.data(), &size);
		RegCloseKey(regkey);
		if (result == ERROR_SUCCESS && type == REG_SZ)
		{
			buffer.back() = 0;
			return from_utf16(buffer.data());
		}
	}
	return {};
}

std::string GameFolderSelection::GetExePath()
{
	std::vector<wchar_t> buffer(1024);
	if (GetModuleFileName(0, buffer.data(), 1024))
	{
		buffer.back() = 0;
		return FilePath::remove_last_component(from_utf16(buffer.data()));
	}
	return {};
}

std::vector<std::string> GameFolderSelection::FindGameFolders()
{
	return
	{
		FindEpicRegisteredGame("UnrealTournament"),
		FindEpicRegisteredGame("Unreal Gold"),
		FindEpicRegisteredGame("Unreal"),
		FindEpicRegisteredGame("Deus Ex")
	};
}

#else

std::string GameFolderSelection::GetExePath()
{
	return {};
}

std::vector<std::string> GameFolderSelection::FindGameFolders()
{
	return {};
}

#endif<|MERGE_RESOLUTION|>--- conflicted
+++ resolved
@@ -100,12 +100,8 @@
 					{
 						folder.name = "Unreal";
 						folder.launchInfo.engineVersion = 226;
-<<<<<<< HEAD
 						folder.launchInfo.engineSubVersion = 2;
 						folder.launchInfo.gameName = "Unreal";
-=======
-						folder.launchInfo.engineSubVersion = 0;
->>>>>>> 664bdd50
 					}
 					break;
 					case KnownUE1Games::UNREALGOLD_227i:
@@ -137,11 +133,6 @@
 					}
 					break;
 					case KnownUE1Games::UT99_469b:
-<<<<<<< HEAD
-						folder.launchInfo.engineSubVersion = 2;
-					case KnownUE1Games::UT99_469c:
-						folder.launchInfo.engineSubVersion = 3;
-=======
 					{
 						folder.name = "Unreal Tournament";
 						folder.launchInfo.engineVersion = 469;
@@ -155,17 +146,11 @@
 						folder.launchInfo.engineSubVersion = 2;
 					}
 					break;
->>>>>>> 664bdd50
 					case KnownUE1Games::UT99_469d:
 					{
 						folder.name = "Unreal Tournament";
 						folder.launchInfo.engineVersion = 469;
-<<<<<<< HEAD
-						folder.launchInfo.engineSubVersion = 4;
-						folder.launchInfo.gameName = "UnrealTournament";
-=======
 						folder.launchInfo.engineSubVersion = 3;
->>>>>>> 664bdd50
 					}
 					break;
 					case KnownUE1Games::DEUS_EX_1112fm:
